/*
 * Licensed to the Apache Software Foundation (ASF) under one or more
 * contributor license agreements.  See the NOTICE file distributed with
 * this work for additional information regarding copyright ownership.
 * The ASF licenses this file to You under the Apache License, Version 2.0
 * (the "License"); you may not use this file except in compliance with
 * the License.  You may obtain a copy of the License at
 *
 *    http://www.apache.org/licenses/LICENSE-2.0
 *
 * Unless required by applicable law or agreed to in writing, software
 * distributed under the License is distributed on an "AS IS" BASIS,
 * WITHOUT WARRANTIES OR CONDITIONS OF ANY KIND, either express or implied.
 * See the License for the specific language governing permissions and
 * limitations under the License.
 */

package org.apache.seatunnel.engine.server.resourcemanager.resource;

import org.apache.seatunnel.engine.server.serializable.ResourceDataSerializerHook;

import com.hazelcast.cluster.Address;
import com.hazelcast.nio.ObjectDataInput;
import com.hazelcast.nio.ObjectDataOutput;
import com.hazelcast.nio.serialization.IdentifiedDataSerializable;

import java.io.IOException;
import java.util.Objects;

/** Used to describe the status of the current slot, including resource size and assign status */
public class SlotProfile implements IdentifiedDataSerializable {

    private Address worker;

    private int slotID;

    private long ownerJobID;

    private volatile boolean assigned;

    private ResourceProfile resourceProfile;

    private String sequence;

    public SlotProfile() {
        worker = new Address();
    }

    public SlotProfile(
            Address worker, int slotID, ResourceProfile resourceProfile, String sequence) {
        this.worker = worker;
        this.slotID = slotID;
        this.resourceProfile = resourceProfile;
        this.sequence = sequence;
    }

    public Address getWorker() {
        return worker;
    }

    public int getSlotID() {
        return slotID;
    }

    public ResourceProfile getResourceProfile() {
        return resourceProfile;
    }

    public long getOwnerJobID() {
        return ownerJobID;
    }

    public void assign(long jobID) {
        if (assigned) {
            throw new UnsupportedOperationException();
        } else {
            ownerJobID = jobID;
            assigned = true;
        }
    }

    @Override
    public boolean equals(Object o) {
        if (this == o) {
            return true;
        }
        if (o == null || getClass() != o.getClass()) {
            return false;
        }
        SlotProfile that = (SlotProfile) o;
        return slotID == that.slotID
                && worker.equals(that.worker)
                && sequence.equals(that.sequence);
    }

    @Override
    public int hashCode() {
        return Objects.hash(worker, slotID, sequence);
    }

    public String getSequence() {
        return sequence;
    }

    public void unassigned() {
        assigned = false;
    }

    @Override
    public String toString() {
        return "SlotProfile{"
                + "worker="
                + worker
                + ", slotID="
                + slotID
                + ", ownerJobID="
                + ownerJobID
                + ", assigned="
                + assigned
                + ", resourceProfile="
                + resourceProfile
<<<<<<< HEAD
=======
                + ", sequence='"
                + sequence
                + '\''
>>>>>>> e567203f
                + '}';
    }

    @Override
    public int getFactoryId() {
        return ResourceDataSerializerHook.FACTORY_ID;
    }

    @Override
    public int getClassId() {
        return ResourceDataSerializerHook.SLOT_PROFILE_TYPE;
    }

    @Override
    public void writeData(ObjectDataOutput out) throws IOException {
        out.writeObject(worker);
        out.writeInt(slotID);
        out.writeLong(ownerJobID);
        out.writeBoolean(assigned);
        out.writeObject(resourceProfile);
        out.writeString(sequence);
    }

    @Override
    public void readData(ObjectDataInput in) throws IOException {
        worker = in.readObject();
        slotID = in.readInt();
        ownerJobID = in.readLong();
        assigned = in.readBoolean();
        resourceProfile = in.readObject();
        sequence = in.readString();
    }
}<|MERGE_RESOLUTION|>--- conflicted
+++ resolved
@@ -119,12 +119,9 @@
                 + assigned
                 + ", resourceProfile="
                 + resourceProfile
-<<<<<<< HEAD
-=======
                 + ", sequence='"
                 + sequence
                 + '\''
->>>>>>> e567203f
                 + '}';
     }
 
