/*
 * Licensed to the Apache Software Foundation (ASF) under one or more
 * contributor license agreements.  See the NOTICE file distributed with
 * this work for additional information regarding copyright ownership.
 * The ASF licenses this file to You under the Apache License, Version 2.0
 * (the "License"); you may not use this file except in compliance with
 * the License.  You may obtain a copy of the License at
 *
 *    http://www.apache.org/licenses/LICENSE-2.0
 *
 * Unless required by applicable law or agreed to in writing, software
 * distributed under the License is distributed on an "AS IS" BASIS,
 * WITHOUT WARRANTIES OR CONDITIONS OF ANY KIND, either express or implied.
 * See the License for the specific language governing permissions and
 * limitations under the License.
 */

package org.apache.seatunnel.engine.server;

import org.apache.seatunnel.common.utils.RetryUtils;
import org.apache.seatunnel.engine.common.Constant;
import org.apache.seatunnel.engine.common.config.SeaTunnelConfig;
import org.apache.seatunnel.engine.common.exception.SeaTunnelEngineException;
import org.apache.seatunnel.engine.server.execution.ExecutionState;
import org.apache.seatunnel.engine.server.execution.TaskGroupLocation;
import org.apache.seatunnel.engine.server.service.slot.DefaultSlotService;
import org.apache.seatunnel.engine.server.service.slot.SlotService;

import com.hazelcast.internal.services.ManagedService;
import com.hazelcast.internal.services.MembershipAwareService;
import com.hazelcast.internal.services.MembershipServiceEvent;
import com.hazelcast.jet.impl.LiveOperationRegistry;
import com.hazelcast.logging.ILogger;
import com.hazelcast.logging.Logger;
import com.hazelcast.map.IMap;
import com.hazelcast.spi.impl.NodeEngine;
import com.hazelcast.spi.impl.NodeEngineImpl;
import com.hazelcast.spi.impl.operationservice.LiveOperations;
import com.hazelcast.spi.impl.operationservice.LiveOperationsTracker;
import lombok.Getter;
import lombok.NonNull;

import java.util.Properties;
import java.util.concurrent.Executors;
import java.util.concurrent.ScheduledExecutorService;
import java.util.concurrent.TimeUnit;

public class SeaTunnelServer
        implements ManagedService, MembershipAwareService, LiveOperationsTracker {

    private static final ILogger LOGGER = Logger.getLogger(SeaTunnelServer.class);

    public static final String SERVICE_NAME = "st:impl:seaTunnelServer";

    private NodeEngineImpl nodeEngine;
    private final LiveOperationRegistry liveOperationRegistry;

    private volatile SlotService slotService;
    private TaskExecutionService taskExecutionService;
    private CoordinatorService coordinatorService;
    private ScheduledExecutorService monitorService;

    @Getter private SeaTunnelHealthMonitor seaTunnelHealthMonitor;

    private final SeaTunnelConfig seaTunnelConfig;

    private volatile boolean isRunning = true;

    public SeaTunnelServer(@NonNull SeaTunnelConfig seaTunnelConfig) {
        this.liveOperationRegistry = new LiveOperationRegistry();
        this.seaTunnelConfig = seaTunnelConfig;
        LOGGER.info("SeaTunnel server start...");
    }

    /** Lazy load for Slot Service */
    public SlotService getSlotService() {
        if (slotService == null) {
            synchronized (this) {
                if (slotService == null) {
                    SlotService service =
                            new DefaultSlotService(
                                    nodeEngine,
                                    taskExecutionService,
                                    seaTunnelConfig.getEngineConfig().getSlotServiceConfig());
                    service.init();
                    slotService = service;
                }
            }
        }
        return slotService;
    }

    @SuppressWarnings("checkstyle:MagicNumber")
    @Override
    public void init(NodeEngine engine, Properties hzProperties) {
        this.nodeEngine = (NodeEngineImpl) engine;
        // TODO Determine whether to execute there method on the master node according to the deploy
        // type
        taskExecutionService = new TaskExecutionService(nodeEngine, nodeEngine.getProperties());
        nodeEngine.getMetricsRegistry().registerDynamicMetricsProvider(taskExecutionService);
        taskExecutionService.start();
        getSlotService();
        coordinatorService =
                new CoordinatorService(nodeEngine, this, seaTunnelConfig.getEngineConfig());
        monitorService = Executors.newSingleThreadScheduledExecutor();
        monitorService.scheduleAtFixedRate(
                this::printExecutionInfo,
                0,
                seaTunnelConfig.getEngineConfig().getPrintExecutionInfoInterval(),
                TimeUnit.SECONDS);
<<<<<<< HEAD
=======

        seaTunnelHealthMonitor = new SeaTunnelHealthMonitor(((NodeEngineImpl) engine).getNode());
>>>>>>> e567203f
    }

    @Override
    public void reset() {}

    @Override
    public void shutdown(boolean terminate) {
        isRunning = false;
        if (taskExecutionService != null) {
            taskExecutionService.shutdown();
        }
        if (monitorService != null) {
            monitorService.shutdownNow();
        }
        if (slotService != null) {
            slotService.close();
        }
        if (coordinatorService != null) {
            coordinatorService.shutdown();
        }
    }

    @Override
    public void memberAdded(MembershipServiceEvent event) {}

    @Override
    public void memberRemoved(MembershipServiceEvent event) {
        try {
            if (isMasterNode()) {
                this.getCoordinatorService().memberRemoved(event);
            }
        } catch (SeaTunnelEngineException e) {
            LOGGER.severe("Error when handle member removed event", e);
        }
    }

    @Override
    public void populate(LiveOperations liveOperations) {}

    /** Used for debugging on call */
    public String printMessage(String message) {
        LOGGER.info(nodeEngine.getThisAddress() + ":" + message);
        return message;
    }

    public LiveOperationRegistry getLiveOperationRegistry() {
        return liveOperationRegistry;
    }

    @SuppressWarnings("checkstyle:MagicNumber")
    public CoordinatorService getCoordinatorService() {
        int retryCount = 0;
        if (isMasterNode()) {
            // The hazelcast operator request invocation will retry, We must wait enough time to
            // wait the invocation return.
            String hazelcastInvocationMaxRetry =
                    seaTunnelConfig
                            .getHazelcastConfig()
                            .getProperty("hazelcast.invocation.max.retry.count");
            int maxRetry =
                    hazelcastInvocationMaxRetry == null
                            ? 250 * 2
                            : Integer.parseInt(hazelcastInvocationMaxRetry) * 2;

            String hazelcastRetryPause =
                    seaTunnelConfig
                            .getHazelcastConfig()
                            .getProperty("hazelcast.invocation.retry.pause.millis");

            int retryPause =
                    hazelcastRetryPause == null ? 500 : Integer.parseInt(hazelcastRetryPause);

            while (!coordinatorService.isCoordinatorActive()
                    && retryCount < maxRetry
                    && isRunning) {
                try {
                    LOGGER.warning(
                            "This is master node, waiting the coordinator service init finished");
                    Thread.sleep(retryPause);
                    retryCount++;
                } catch (InterruptedException e) {
                    throw new RuntimeException(e);
                }
            }
            if (coordinatorService.isCoordinatorActive()) {
                return coordinatorService;
            }

            throw new SeaTunnelEngineException(
                    "Can not get coordinator service from an active master node.");
        } else {
            throw new SeaTunnelEngineException(
                    "Please don't get coordinator service from an inactive master node");
        }
    }

    public TaskExecutionService getTaskExecutionService() {
        return taskExecutionService;
    }

    /**
     * return whether task is end
     *
     * @param taskGroupLocation taskGroupLocation
     */
    public boolean taskIsEnded(@NonNull TaskGroupLocation taskGroupLocation) {
        IMap<Object, Object> runningJobState =
                nodeEngine.getHazelcastInstance().getMap(Constant.IMAP_RUNNING_JOB_STATE);

        Object taskState = runningJobState.get(taskGroupLocation);
        return taskState != null && ((ExecutionState) taskState).isEndState();
    }

    @SuppressWarnings("checkstyle:MagicNumber")
    public boolean isMasterNode() {
        // must retry until the cluster have master node
        try {
            return RetryUtils.retryWithException(
                    () -> nodeEngine.getMasterAddress().equals(nodeEngine.getThisAddress()),
                    new RetryUtils.RetryMaterial(
                            20,
                            true,
                            exception -> exception instanceof NullPointerException && isRunning,
                            1000));
        } catch (InterruptedException e) {
            LOGGER.info("master node check interrupted");
            return false;
        } catch (Exception e) {
            throw new SeaTunnelEngineException("cluster have no master node", e);
        }
    }

    private void printExecutionInfo() {
        coordinatorService.printExecutionInfo();
        if (coordinatorService.isCoordinatorActive() && this.isMasterNode()) {
            coordinatorService.printJobDetailInfo();
        }
    }
}<|MERGE_RESOLUTION|>--- conflicted
+++ resolved
@@ -108,11 +108,8 @@
                 0,
                 seaTunnelConfig.getEngineConfig().getPrintExecutionInfoInterval(),
                 TimeUnit.SECONDS);
-<<<<<<< HEAD
-=======
 
         seaTunnelHealthMonitor = new SeaTunnelHealthMonitor(((NodeEngineImpl) engine).getNode());
->>>>>>> e567203f
     }
 
     @Override
