--- conflicted
+++ resolved
@@ -106,15 +106,12 @@
             <artifactId>seatunnel-transform-spark-uuid</artifactId>
             <version>${project.version}</version>
         </dependency>
-<<<<<<< HEAD
-=======
 
         <dependency>
             <groupId>org.apache.seatunnel</groupId>
             <artifactId>seatunnel-transform-spark-null-rate</artifactId>
             <version>${project.version}</version>
         </dependency>
->>>>>>> c74a1670
     </dependencies>
 
     <build>
