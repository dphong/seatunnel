--- conflicted
+++ resolved
@@ -48,14 +48,6 @@
             <groupId>org.apache.seatunnel</groupId>
             <artifactId>seatunnel-plugin-discovery</artifactId>
             <version>${project.version}</version>
-<<<<<<< HEAD
-        </dependency>
-
-        <dependency>
-            <groupId>org.apache.commons</groupId>
-            <artifactId>commons-compress</artifactId>
-=======
->>>>>>> 0b5a2852
         </dependency>
 
         <dependency>
